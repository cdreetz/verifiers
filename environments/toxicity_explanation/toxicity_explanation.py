--- conflicted
+++ resolved
@@ -129,11 +129,8 @@
             if numbers:
                 score = float(numbers[0]) / 10.0  # Normalize to 0-1
                 return max(0.0, min(1.0, score))  # Clamp to [0, 1]
-<<<<<<< HEAD
-        except (ValueError, IndexError, TypeError):
-=======
         except Exception:
->>>>>>> a38a170b
+
             pass
         return 0.0
 
